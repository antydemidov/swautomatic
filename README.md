# Steam Workshop Automatic

<<<<<<< HEAD
Python & Flask web-app that automatically updates mods for the game.

## Подъем приложения локально
1. Устанавливаем MongoDB community edition
2. Заходим в `mongosh`
```
mongosh
```
3. Выписываем себе пользователя `admin` и записываем `MONGO_USERNAME`, `MONGO_PASSWORD` в `.env` файл (пример лежит в `.env.example`)
```
use admin
db.createUser(
  {
    user: "<MONGO_USERNAME>",
    pwd: "<MONGO_PASSWORD>",
    roles: [ { role: "userAdminAnyDatabase", db: "admin" } ]
  }
)
```
4. Создаем базу
```
use CSws
```
5. Создаем коллекции `assets` и `tags`
```
db.createCollection("assets")
db.createCollection("tags")
```
6. Запускаем flask
```
python3 run.py
```
И переходим по адресу http://127.0.0.1:5000
=======
![Python](https://img.shields.io/badge/python-3670A0?style=for-the-badge&logo=python&logoColor=ffdd54)
![MongoDB](https://img.shields.io/badge/MongoDB-%234ea94b.svg?style=for-the-badge&logo=mongodb&logoColor=white)
![Flask](https://img.shields.io/badge/flask-%23000.svg?style=for-the-badge&logo=flask&logoColor=white)

## What is it?

Python & Flask web-app that automatically updates mods for the game.

Current version: `v0.1`
*It may have a lot of errors. So please be careful and patient.*

## Main features

1. Collecting you favourite assets from Steam Workshop;
2. Checking the updates;
3. Downloading assets and mods;
4. Filtering assets by tags;
5. *will be updated soon*.

## Roadmap

- Detect files from zip files and manage it. Delete extra files.
- Check requirements of assets and mods.

You can check the [issues](https://github.com/antydemidov/swautomatic/issues).

## Requirements

- **Python 3.11**
- beautifulsoup4 - 4.11.1
- python-decouple - 3.6
- Flask - 2.2.3
- Flask-WTF - 1.0.1
- jsonschema - 4.17.3
- pymongo - 4.3.3
- python-decouple - 3.8
- python-dotenv - 0.21.0
- requests - 2.28.1

## Installation

Read more [here](/docs.md#installation)

## Documentation

Read [here](/docs.md)

## License

MIT License
>>>>>>> b7333e0b
<|MERGE_RESOLUTION|>--- conflicted
+++ resolved
@@ -1,40 +1,5 @@
 # Steam Workshop Automatic
 
-<<<<<<< HEAD
-Python & Flask web-app that automatically updates mods for the game.
-
-## Подъем приложения локально
-1. Устанавливаем MongoDB community edition
-2. Заходим в `mongosh`
-```
-mongosh
-```
-3. Выписываем себе пользователя `admin` и записываем `MONGO_USERNAME`, `MONGO_PASSWORD` в `.env` файл (пример лежит в `.env.example`)
-```
-use admin
-db.createUser(
-  {
-    user: "<MONGO_USERNAME>",
-    pwd: "<MONGO_PASSWORD>",
-    roles: [ { role: "userAdminAnyDatabase", db: "admin" } ]
-  }
-)
-```
-4. Создаем базу
-```
-use CSws
-```
-5. Создаем коллекции `assets` и `tags`
-```
-db.createCollection("assets")
-db.createCollection("tags")
-```
-6. Запускаем flask
-```
-python3 run.py
-```
-И переходим по адресу http://127.0.0.1:5000
-=======
 ![Python](https://img.shields.io/badge/python-3670A0?style=for-the-badge&logo=python&logoColor=ffdd54)
 ![MongoDB](https://img.shields.io/badge/MongoDB-%234ea94b.svg?style=for-the-badge&logo=mongodb&logoColor=white)
 ![Flask](https://img.shields.io/badge/flask-%23000.svg?style=for-the-badge&logo=flask&logoColor=white)
@@ -84,5 +49,4 @@
 
 ## License
 
-MIT License
->>>>>>> b7333e0b
+MIT License